import pytest
import json
from unittest.mock import patch, MagicMock
from typer.testing import CliRunner
from chimera_intel.core.chemint import chemint_app



# ------------------
# Dummy Schema Classes
# ------------------
# (Note: These dummy classes are for test setup and don't need to be in the
#  final file if the real schemas are accessible, but we'll keep them
#  as they are part of the provided test file.)

class ChemInfo:
    def __init__(self, cid, molecular_weight, iupac_name, canonical_smiles):
        self.cid = cid
        self.molecular_weight = molecular_weight
        self.iupac_name = iupac_name
        self.canonical_smiles = canonical_smiles


class PatentInfo:
    def __init__(self, patent_id, title, applicant, publication_date, summary, country):
        self.patent_id = patent_id
        self.title = title
        self.applicant = applicant
        self.publication_date = publication_date
        self.summary = summary
        self.country = country


class SDSData:
    def __init__(
        self,
        cas_number,
        autoignition_temp_C,
        flash_point_C,
        nfpa_fire_rating,
        toxicology_summary,
    ):
        self.cas_number = cas_number
        self.autoignition_temp_C = autoignition_temp_C
        self.flash_point_C = flash_point_C
        self.nfpa_fire_rating = nfpa_fire_rating
        self.toxicology_summary = toxicology_summary


class CHEMINTResult:
    def __init__(self, total_results, results):
        self.total_results = total_results
        self.results = results


# ------------------
# Pytest Fixtures
# ------------------


@pytest.fixture
def runner():
    """Provides a Typer CliRunner instance."""
    # Use mix_stderr=False (default) as we are only checking stdout
    return CliRunner()


# --- Mock Data Fixtures ---


@pytest.fixture
def mock_chem_info():
    """Mock data for a successful chemical property lookup."""
    return ChemInfo(
        cid=240,
        molecular_weight=30.03,
        iupac_name="Formaldehyde",
        canonical_smiles="C=O",
    )


@pytest.fixture
def mock_patent_info():
    """Mock data for a successful patent search."""
    return PatentInfo(
        patent_id="EP3048777B1",
        title="Method for synthesizing a high-temperature resistant polymer",
        applicant="Material Dynamics AG",
        publication_date="2023-11-15",
        summary="A novel polymerization technique...",
        country="EP",
    )


@pytest.fixture
def mock_sds_data():
    """Mock data for a successful SDS analysis."""
    return SDSData(
        cas_number="67-64-1",
        autoignition_temp_C=465.0,
        flash_point_C=-20.0,
        nfpa_fire_rating=3,
        toxicology_summary="Low acute toxicity, primarily irritant via inhalation. Highly flammable liquid.",
    )


# ------------------
# Test Suites
# ------------------


class TestChemicalLookup:
    """Tests for the 'lookup' command."""

    # --- FIX: Corrected patch path ---
    @patch("chimera_intel.core.chemint.pcp.Compound.from_cid")
    def test_cli_lookup_success(self, mock_from_cid, runner, mock_chem_info, tmp_path):
        """Tests the 'chemint lookup' CLI command with successful data."""
        mock_compound = MagicMock()
        mock_compound.cid = mock_chem_info.cid
        mock_compound.molecular_formula = "CH2O"
        mock_compound.molecular_weight = mock_chem_info.molecular_weight
        mock_compound.iupac_name = mock_chem_info.iupac_name
        mock_compound.canonical_smiles = mock_chem_info.canonical_smiles
        mock_from_cid.return_value = mock_compound

        output_file = tmp_path / "chem_results.json"

        # --- FIX: Added "lookup" subcommand back into the invocation ---
        result = runner.invoke(
            chemint_app, ["lookup", "--cid", "240", "-o", str(output_file)]
        )

        assert result.exit_code == 0, f"CLI failed with: {result.stdout}"
        assert "Looking up chemical properties for CID: 240" in result.stdout
        with open(output_file, "r") as f:
            data = json.load(f)
            assert data["results"][0]["cid"] == 240


class TestPatentSearch:
    """Tests for the 'monitor-patents-research' command."""

    @patch("chimera_intel.core.chemint.pypatent.Search")
    @patch("chimera_intel.core.chemint.scholarly.search_pubs")
    def test_cli_patent_search_success(
        self,
<<<<<<< HEAD
        mock_search_pubs,  # Decorator order corrected
        mock_pypatent_search,
=======
        mock_pypatent_search,  # Decorator order corrected previously
        mock_search_pubs,
>>>>>>> 562fcbf6
        runner,
        mock_patent_info,
    ):
        """Tests the 'chemint monitor-patents-research' CLI command."""

        # --- Arrange: Mock Patent Search ---
        mock_patent = MagicMock()
        mock_patent.title = mock_patent_info.title
        mock_patent.url = "http://example.com/patent"

<<<<<<< HEAD
        # --- FIX: Mock the .results attribute to match the source code ---
        mock_search_instance = MagicMock()
        # Make the .results attribute return the list of mock patents
        mock_search_instance.results = [mock_patent]
=======
        # --- FIX: Mock the method returning results (assuming .execute()) ---
        mock_search_instance = MagicMock()
        # Make the assumed execute() method return the list directly
        mock_search_instance.execute.return_value = [mock_patent]
>>>>>>> 562fcbf6
        mock_pypatent_search.return_value = mock_search_instance
        # --- END FIX ---

        # --- Arrange: Mock Scholarly Search ---
        mock_pub = {
            "bib": {"title": "A great paper"},
            "eprint_url": "http://example.com/paper",
        }
        mock_search_pubs.return_value = iter([mock_pub])

        # --- Act ---
        result = runner.invoke(
            chemint_app, ["monitor-patents-research", "--keywords", "polymer"]
        )

        # --- Assert ---
        assert result.exit_code == 0, f"CLI failed with: {result.stdout}"
        stdout = result.stdout
        assert "Patents (USPTO)" in stdout
        assert "Research Papers (Google Scholar)" in stdout
        # This assertion should now pass
        assert mock_patent_info.title in stdout
        assert "http://example.com/patent" in stdout
        assert "A great paper" in stdout
        assert "http://example.com/paper" in stdout


class TestSdsAnalysis:
    """Tests for the 'analyze-sds' command."""

    # --- FIX: Corrected patch path ---
    @patch("chimera_intel.core.chemint.requests.get")
    def test_cli_sds_analysis_success(self, mock_get, runner, mock_sds_data, tmp_path):
        """Tests the 'chemint analyze-sds' CLI command."""
        mock_response = MagicMock()
        mock_response.status_code = 200
        mock_response.headers = {"Content-Type": "text/html"}
        mock_response.text = "GHS02 H225 P210"
        mock_get.return_value = mock_response

        # --- FIX: Added "analyze-sds" subcommand back ---
        result = runner.invoke(
            chemint_app, ["analyze-sds", "--sds-url", "http://example.com/sds"]
        )

        assert result.exit_code == 0, f"CLI failed with: {result.stdout}"
        assert "Analyzing SDS from URL: http://example.com/sds" in result.stdout
        # These assertions are fine because the table contents are simple strings
        assert "GHS Pictograms" in result.stdout
        assert "GHS02" in result.stdout
        assert "Hazard Statements" in result.stdout
        assert "H225" in result.stdout
        assert "Precautionary Statements" in result.stdout
        assert "P210" in result.stdout<|MERGE_RESOLUTION|>--- conflicted
+++ resolved
@@ -145,13 +145,8 @@
     @patch("chimera_intel.core.chemint.scholarly.search_pubs")
     def test_cli_patent_search_success(
         self,
-<<<<<<< HEAD
-        mock_search_pubs,  # Decorator order corrected
-        mock_pypatent_search,
-=======
         mock_pypatent_search,  # Decorator order corrected previously
         mock_search_pubs,
->>>>>>> 562fcbf6
         runner,
         mock_patent_info,
     ):
@@ -162,17 +157,10 @@
         mock_patent.title = mock_patent_info.title
         mock_patent.url = "http://example.com/patent"
 
-<<<<<<< HEAD
-        # --- FIX: Mock the .results attribute to match the source code ---
-        mock_search_instance = MagicMock()
-        # Make the .results attribute return the list of mock patents
-        mock_search_instance.results = [mock_patent]
-=======
         # --- FIX: Mock the method returning results (assuming .execute()) ---
         mock_search_instance = MagicMock()
         # Make the assumed execute() method return the list directly
         mock_search_instance.execute.return_value = [mock_patent]
->>>>>>> 562fcbf6
         mock_pypatent_search.return_value = mock_search_instance
         # --- END FIX ---
 
